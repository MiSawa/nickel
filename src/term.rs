--- conflicted
+++ resolved
@@ -28,13 +28,10 @@
 use std::collections::HashSet;
 use std::ffi::OsString;
 use std::fmt;
-<<<<<<< HEAD
 use std::hash::Hash;
 use std::iter::Extend;
-=======
 use std::ops::Deref;
 use std::rc::Rc;
->>>>>>> 767a9da4
 
 /// The AST of a Nickel expression.
 ///
@@ -983,7 +980,6 @@
     where
         F: FnMut(RichTerm, &mut S) -> Result<RichTerm, E>,
     {
-<<<<<<< HEAD
         self.traverse_monoid_state(&mut |t, s, _| f(t, s), state, &mut (), method)
     }
 
@@ -999,73 +995,42 @@
         M: Append,
     {
         let mut m = M::default();
-        let RichTerm { term, pos } = match method {
+        let rt = match method {
             TraverseMethod::TopDown => f(self, state, &mut m)?,
-=======
-        let rt = match method {
-            TraverseMethod::TopDown => f(self, state)?,
->>>>>>> 767a9da4
             TraverseMethod::BottomUp => self,
         };
         let pos = rt.pos;
 
         let result = match_sharedterm! {rt.term, with {
             Term::Fun(id, t) => {
-<<<<<<< HEAD
                 let t = t.traverse_monoid_state(f, state, &mut m, method)?;
-                RichTerm {
-                    term: Box::new(Term::Fun(id, t)),
-=======
-                let t = t.traverse(f, state, method)?;
                 RichTerm::new(
                     Term::Fun(id, t),
->>>>>>> 767a9da4
                     pos,
                 )
             },
             Term::Let(id, t1, t2, btype) => {
-<<<<<<< HEAD
                 let t1 = t1.traverse_monoid_state(f, state, &mut m, method)?;
                 let t2 = t2.traverse_monoid_state(f, state, &mut m, method)?;
 
-                RichTerm {
-                    term: Box::new(Term::Let(id, t1, t2, btype)),
-=======
-                let t1 = t1.traverse(f, state, method)?;
-                let t2 = t2.traverse(f, state, method)?;
                 RichTerm::new(
                     Term::Let(id, t1, t2, btype),
->>>>>>> 767a9da4
                     pos,
                 )
             },
             Term::LetPattern(id, pat, t1, t2) => {
-<<<<<<< HEAD
                 let t1 = t1.traverse_monoid_state(f, state, &mut m, method)?;
                 let t2 = t2.traverse_monoid_state(f, state, &mut m, method)?;
-                RichTerm {
-                    term: Box::new(Term::LetPattern(id, pat, t1, t2)),
-=======
-                let t1 = t1.traverse(f, state, method)?;
-                let t2 = t2.traverse(f, state, method)?;
                 RichTerm::new(
                     Term::LetPattern(id, pat, t1, t2),
->>>>>>> 767a9da4
                     pos,
                 )
             },
             Term::App(t1, t2) => {
-<<<<<<< HEAD
                 let t1 = t1.traverse_monoid_state(f, state, &mut m, method)?;
                 let t2 = t2.traverse_monoid_state(f, state, &mut m, method)?;
-                RichTerm {
-                    term: Box::new(Term::App(t1, t2)),
-=======
-                let t1 = t1.traverse(f, state, method)?;
-                let t2 = t2.traverse(f, state, method)?;
                 RichTerm::new(
                     Term::App(t1, t2),
->>>>>>> 767a9da4
                     pos,
                 )
             },
@@ -1093,29 +1058,16 @@
                 )
             },
             Term::Op1(op, t) => {
-<<<<<<< HEAD
                 let t = t.traverse_monoid_state(f, state, &mut m, method)?;
-                RichTerm {
-                    term: Box::new(Term::Op1(op, t)),
-=======
-                let t = t.traverse(f, state, method)?;
                 RichTerm::new(
                     Term::Op1(op, t),
->>>>>>> 767a9da4
                     pos,
                 )
             },
             Term::Op2(op, t1, t2) => {
-<<<<<<< HEAD
                 let t1 = t1.traverse_monoid_state(f, state, &mut m, method)?;
                 let t2 = t2.traverse_monoid_state(f, state, &mut m, method)?;
-                RichTerm {
-                    term: Box::new(Term::Op2(op, t1, t2)),
-=======
-                let t1 = t1.traverse(f, state, method)?;
-                let t2 = t2.traverse(f, state, method)?;
                 RichTerm::new(Term::Op2(op, t1, t2),
->>>>>>> 767a9da4
                     pos,
                 )
             },
@@ -1130,15 +1082,9 @@
                 )
             },
             Term::Wrapped(i, t) => {
-<<<<<<< HEAD
                 let t = t.traverse_monoid_state(f, state, &mut m, method)?;
-                RichTerm {
-                    term: Box::new(Term::Wrapped(i, t)),
-=======
-                let t = t.traverse(f, state, method)?;
                 RichTerm::new(
                     Term::Wrapped(i, t),
->>>>>>> 767a9da4
                     pos,
                 )
             },
@@ -1156,15 +1102,9 @@
                 RichTerm::new(
                     Term::Record(map_res?, attrs),
                     pos,
-<<<<<<< HEAD
-                }
+                    )
             }
             Term::RecRecord(map, dyn_fields, attrs, free_vars) => {
-=======
-                )
-            },
-            Term::RecRecord(map, dyn_fields, attrs) => {
->>>>>>> 767a9da4
                 // The annotation on `map_res` uses Result's corresponding trait to convert from
                 // Iterator<Result> to a Result<Iterator>
                 let map_res: Result<HashMap<Ident, RichTerm>, E> = map
@@ -1181,13 +1121,8 @@
                         ))
                     })
                     .collect();
-<<<<<<< HEAD
-                RichTerm {
-                    term: Box::new(Term::RecRecord(map_res?, dyn_fields_res?, attrs, free_vars)),
-=======
                 RichTerm::new(
-                    Term::RecRecord(map_res?, dyn_fields_res?, attrs),
->>>>>>> 767a9da4
+                    Term::RecRecord(map_res?, dyn_fields_res?, attrs, free_vars),
                     pos,
                 )
             },
