--- conflicted
+++ resolved
@@ -501,13 +501,8 @@
         }
         // If some fields are defined dynamically, the only potential type that works is `{_ : a}`
         // for some `a`
-<<<<<<< HEAD
-        Term::RecRecord(stat_map, dynamic, _) if !dynamic.is_empty() => {
+        Term::RecRecord(stat_map, dynamic, _, _) if !dynamic.is_empty() => {
             let ty_dyn = state.table.fresh_unif_var();
-=======
-        Term::RecRecord(stat_map, dynamic, _, _) if !dynamic.is_empty() => {
-            let ty_dyn = TypeWrapper::Ptr(new_var(state.table));
->>>>>>> cffa69b0
 
             for id in stat_map.keys() {
                 envs.insert(id.clone(), ty_dyn.clone());
