--- conflicted
+++ resolved
@@ -496,13 +496,8 @@
                         }
                     }
                 }
-<<<<<<< HEAD
             },
             Term::RecRecord(ts, dyn_fields, attrs, _) => {
-=======
-            }
-            Term::RecRecord(ts, dyn_fields, attrs) => {
->>>>>>> 767a9da4
                 // Thanks to the share normal form transformation, the content is either a constant or a
                 // variable.
                 let rec_env = ts.iter().try_fold::<_, _, Result<Environment, EvalError>>(
@@ -535,15 +530,10 @@
                         Term::Var(var_id) => {
                             // We already checked for unbound identifier in the previous fold,
                             // so function should always succeed
-<<<<<<< HEAD
-                            let mut thunk = env.get(&var_id).unwrap();
+                            let mut thunk = env.get(var_id).unwrap();
                             let mut clos = thunk.borrow_mut();
                             let free_vars = clos.body.free_vars();
                             clos.env.extend(
-=======
-                            let mut thunk = env.get(var_id).unwrap();
-                            thunk.borrow_mut().env.extend(
->>>>>>> 767a9da4
                                 rec_env
                                     .iter_elems()
                                     .filter(|(id, _)| free_vars.contains(id))
