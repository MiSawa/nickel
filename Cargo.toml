[package]
name = "nickel"
version = "0.1.0"
authors = ["Nicl team"]
license = "MIT OR Apache-2.0"
readme = "README.md"
description = "Programmable configuration files."
edition = "2018"

[features]
default = ["markdown", "repl"]
markdown = ["termimad"]
repl = ["rustyline", "rustyline-derive", "ansi_term"]
repl-wasm = ["wasm-bindgen", "js-sys", "serde_repr"]

[build-dependencies]
lalrpop = "0.19.6"

[dependencies]
lalrpop-util = "0.19.6"
regex = "0.2.1"
simple-counter = "0.1.0"
codespan = "0.11"
codespan-reporting = "0.11"
logos = "0.11.4"
serde = { version = "1.0.117", features = ["derive"] }
serde_json = "1.0.59"
serde_yaml = "0.8.15"
toml = "0.5.8"
structopt = "0.3"
void = "1"
sha-1 = "0.9.3"
sha2 = "0.9.3"
md-5 = "0.9.1"
directories = "4.0.1"

termimad = { version = "0.16.2", optional = true }
ansi_term = { version = "0.12", optional = true }

rustyline = { version = "7.1.0", optional = true}
rustyline-derive = { version = "0.4.0", optional = true }

wasm-bindgen = { version = "=0.2.74", optional = true, features = ["serde-serialize"] }
js-sys = { version = "0.3", optional = true }
serde_repr = { version = "0.1", optional = true }

nickel-gc = { path = "gc/nickel-gc" }
nickel-gc-derive = { path = "gc/nickel-gc-derive" }

[dev-dependencies]
pretty_assertions = "0.5.1"
assert_matches = "1.4.0"
criterion = "0.3"
pprof = { version = "0.4.4", features = ["criterion", "flamegraph"] }
utilities = {path = "utilities"}

[workspace]
members = [
    ".",
<<<<<<< HEAD
    "lsp/nls",
    "gc/nickel-gc",
    "gc/nickel-gc-derive"
]
=======
    "lsp/nls"
]

[profile.release]
debug = true

[lib]
bench = false

[[bench]]
name = "numeric"
harness = false

# [[bench]]
# name = "functions"
# harness = false

[[bench]]
name = "lists"
harness = false

[[bench]]
name = "records"
harness = false

[[bench]]
name = "serialization"
harness = false
>>>>>>> 789a08e0
<|MERGE_RESOLUTION|>--- conflicted
+++ resolved
@@ -57,13 +57,9 @@
 [workspace]
 members = [
     ".",
-<<<<<<< HEAD
     "lsp/nls",
     "gc/nickel-gc",
     "gc/nickel-gc-derive"
-]
-=======
-    "lsp/nls"
 ]
 
 [profile.release]
@@ -90,5 +86,4 @@
 
 [[bench]]
 name = "serialization"
-harness = false
->>>>>>> 789a08e0
+harness = false